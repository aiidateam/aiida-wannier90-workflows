"""Utility functions for pseudo potential family."""

import typing as ty

from aiida import orm
from aiida.common import exceptions
from aiida.plugins import DataFactory, GroupFactory

PseudoPotentialData = DataFactory("pseudo")
SsspFamily = GroupFactory("pseudo.family.sssp")
PseudoDojoFamily = GroupFactory("pseudo.family.pseudo_dojo")
CutoffsPseudoPotentialFamily = GroupFactory("pseudo.family.cutoffs")


def get_pseudo_and_cutoff(
    pseudo_family: str, structure: orm.StructureData
) -> ty.Tuple[ty.Mapping[str, PseudoPotentialData], float, float]:
    """Get pseudo potential and cutoffs of a given pseudo family and structure.

    :param pseudo_family: [description]
    :param structure: [description]
    :raises ValueError: [description]
    :raises ValueError: [description]
    :return: [description]
    """
    try:
        pseudo_set = (PseudoDojoFamily, SsspFamily, CutoffsPseudoPotentialFamily)
        pseudo_family = (
            orm.QueryBuilder()
            .append(pseudo_set, filters={"label": pseudo_family})
            .one()[0]
        )
    except exceptions.NotExistent as exception:
        raise ValueError(
            f"required pseudo family `{pseudo_family}` is not installed. Please use `aiida-pseudo install` to"
            "install it."
        ) from exception

    try:
        cutoff_wfc, cutoff_rho = pseudo_family.get_recommended_cutoffs(
            structure=structure, unit="Ry"
        )
        pseudos = pseudo_family.get_pseudos(structure=structure)
    except ValueError as exception:
        raise ValueError(
            f"failed to obtain recommended cutoffs for pseudo family `{pseudo_family}`: {exception}"
        ) from exception

    return pseudos, cutoff_wfc, cutoff_rho


def get_pseudo_orbitals(pseudos: ty.Mapping[str, PseudoPotentialData]) -> dict:
    """Get the pseudo wave functions contained in the pseudo potential.

    Currently only support the following pseudopotentials installed by `aiida-pseudo`:
        * SSSP/1.1/PBE/efficiency
        * SSSP/1.1/PBEsol/efficiency
        * PseudoDojo/0.4/LDA/SR/standard/upf
        * PseudoDojo/0.4/LDA/SR/stringent/upf
        * PseudoDojo/0.4/PBE/SR/standard/upf
        * PseudoDojo/0.4/PBE/SR/stringent/upf
        * PseudoDojo/0.5/PBE/SR/standard/upf
        * PseudoDojo/0.5/PBE/SR/stringent/upf
    """
    from .data import load_pseudo_metadata

    pseudo_data = []
    pseudo_data.append(load_pseudo_metadata("semicore/SSSP_1.1_PBEsol_efficiency.json"))
    pseudo_data.append(load_pseudo_metadata("semicore/SSSP_1.1_PBE_efficiency.json"))
    pseudo_data.append(
        load_pseudo_metadata("semicore/PseudoDojo_0.4_PBE_SR_standard_upf.json")
    )
    pseudo_data.append(
        load_pseudo_metadata("semicore/PseudoDojo_0.4_PBE_SR_stringent_upf.json")
    )
    pseudo_data.append(
        load_pseudo_metadata("semicore/PseudoDojo_0.5_PBE_SR_standard_upf.json")
    )
    pseudo_data.append(
        load_pseudo_metadata("semicore/PseudoDojo_0.5_PBE_SR_stringent_upf.json")
    )
    pseudo_data.append(
        load_pseudo_metadata("semicore/PseudoDojo_0.4_LDA_SR_standard_upf.json")
    )
    pseudo_data.append(
        load_pseudo_metadata("semicore/PseudoDojo_0.4_LDA_SR_stringent_upf.json")
    )
    pseudo_data.append(
        load_pseudo_metadata("semicore/PseudoDojo_0.4_PBE_FR_standard_upf.json")
    )
    pseudo_data.append(
        load_pseudo_metadata("semicore/PseudoDojo_0.4_PBEsol_FR_standard_upf.json")
    )
    pseudo_data.append(load_pseudo_metadata("semicore/pslibrary_paw_relpbe_1.0.0.json"))
    pseudo_data.append(load_pseudo_metadata("semicore/pseudo_mix_20231224.json"))

    pseudo_orbitals = {}
<<<<<<< HEAD
    for element in pseudos:
        symbol = pseudos[element].element
        for data in pseudo_data:
            if data.get(symbol, {}).get("md5", "") == pseudos[element].md5:
                pseudo_orbitals[element] = data[symbol]
                break
        else:
            raise ValueError(
                f"Cannot find pseudopotential {symbol} with md5 {pseudos[element].md5}"
=======
    # pseudos dictionary will contain kinds as keys, which may change
    # e.g. when including Hubbard corrections 'Mn'->'Mn3d'
    for kind in pseudos:
        for data in pseudo_data:
            if data.get(pseudos[kind].element, {}).get("md5", "") == pseudos[kind].md5:
                pseudo_orbitals[kind] = data[pseudos[kind].element]
                break
        else:
            raise ValueError(
                f"Cannot find pseudopotential {kind} with md5 {pseudos[kind].md5}"
>>>>>>> 805e23be
            )

    return pseudo_orbitals


def get_semicore_list(
    structure: orm.StructureData, pseudo_orbitals: dict, spin_non_collinear: bool
) -> list:
    """Get semicore states (a subset of pseudo wavefunctions) in the pseudopotential.

    :param structure: [description]
    :param pseudo_orbitals: [description]
    :param spin_non_collinear: [description]
    :return: [description]
    """
    from copy import deepcopy

    # pw2wannier90.x/projwfc.x store pseudo-wavefunctions in the same order
    # as ATOMIC_POSITIONS in pw.x input file; aiida-quantumespresso writes
    # ATOMIC_POSITIONS in the order of StructureData.sites.
    # Note some times the PSWFC in UPF files are not ordered, i.e. it's not
    # always true that the first several PSWFC are semicores states, the
    # json file which we loaded in the self.ctx.pseudo_pswfcs already
    # consider this ordering, e.g.
    # "Ce": {
    #     "filename": "Ce.GGA-PBE-paw-v1.0.UPF",
    #     "md5": "c46c5ce91c1b1c29a1e5d4b97f9db5f7",
    #     "pswfcs": ["5S", "6S", "5P", "6P", "5D", "6D", "4F", "5F"],
    #     "semicores": ["5S", "5P"]
    # }
    label2num = {"S": 1, "P": 3, "D": 5, "F": 7}
    # for spin-orbit-coupling, every orbit contains 2 electrons
    nspin = 2 if spin_non_collinear else 1

    semicore_list = []  # index should start from 1
    num_pswfcs = 0

    for site in structure.sites:
        # Here I use deepcopy to make sure list.remove() does not interfere with the original list.
        site_pswfcs = deepcopy(pseudo_orbitals[site.kind_name]["pswfcs"])
        site_semicores = deepcopy(pseudo_orbitals[site.kind_name]["semicores"])

        for orb in site_pswfcs:
            num_orbs = label2num[orb[-1]] * nspin
            if orb in site_semicores:
                site_semicores.remove(orb)
                semicore_list.extend(
                    list(range(num_pswfcs + 1, num_pswfcs + num_orbs + 1))
                )
            num_pswfcs += num_orbs

        if len(site_semicores) != 0:
            return ValueError(
                f"Error when processing pseudo {site.kind_name} with orbitals {pseudo_orbitals}"
            )

    return semicore_list


<<<<<<< HEAD
def get_semicore_list_ext(
    structure: orm.StructureData,
    external_projectors: dict,
    pseudo_orbitals: dict,
    spin_non_collinear: bool,
) -> list:
    """Get semicore states (a subset of pseudo wavefunctions) in the external_projectors.

    :param structure: [description]
    :param external_projectors: dict of external projectors, where every external projector
    contains the `label`, `l` and `j`(optional).
    :param pseudo_orbitals: [description]
    :param spin_non_collinear: [description]
    :return: [description]
    """
    from copy import deepcopy

    nspin = 2 if spin_non_collinear else 1

    semicore_list = []  # index should start from 1
    num_projs = 0

    for site in structure.sites:
        # Here I use deepcopy to make sure list.remove() does not interfere with the original list.
        # site_pswfcs = deepcopy(pseudo_orbitals[site.kind_name]["pswfcs"])
        site_semicores = deepcopy(pseudo_orbitals[site.kind_name]["semicores"])

        for orb in external_projectors[structure.get_kind(site.kind_name).symbol]:
            if "j" in orb:
                num_orbs = round(2 * orb["j"] + 1)
            else:
                num_orbs = (2 * orb["l"] + 1) * nspin

            if orb["label"] in site_semicores:
                semicore_list.extend(
                    list(range(num_projs + 1, num_projs + num_orbs + 1))
                )
            num_projs += num_orbs

    return semicore_list

def get_frozen_list_ext(
    structure: orm.StructureData,
    external_projectors: dict,
    spin_non_collinear: bool,
) -> list:
    """Get frozen states (a subset of pseudo wavefunctions) in the external_projectors.

    :param structure: [description]
    :param external_projectors: dict of external projectors, where every external projector
    contains the `label`, `l` and `j`(optional).
    :param pseudo_orbitals: [description]
    :param spin_non_collinear: [description]
    :return: [description]
    """
    from copy import deepcopy

    nspin = 2 if spin_non_collinear else 1

    frozen_list = []  # index should start from 1
    num_projs = 0

    for site in structure.sites:
        for orb in external_projectors[structure.get_kind(site.kind_name).symbol]:
            if "j" in orb:
                num_orbs = round(2 * orb["j"] + 1)
            else:
                num_orbs = (2 * orb["l"] + 1) * nspin

            alfa = orb.get("alfa", "UPF") # if not defined, it is better to Lowdin all projectors
            if alfa == "UPF":
                frozen_list.extend(
                    list(range(num_projs + 1, num_projs + num_orbs + 1))
                )
            num_projs += num_orbs

    return frozen_list


def get_wannier_number_of_bands(
=======
def get_wannier_number_of_bands(  # pylint: disable=too-many-positional-arguments
>>>>>>> 805e23be
    structure,
    pseudos,
    factor=1.2,
    only_valence=False,
    spin_polarized=False,
    spin_non_collinear: bool = False,
    spin_orbit_coupling: bool = False,
):
    """Estimate number of bands for a Wannier90 calculation.

    :param structure: crystal structure
    :param pseudos: dictionary of pseudopotentials
    :type pseudos: dict of aiida.orm.UpfData
    :param only_valence: return only occupied number of badns
    :type only_valence: bool
    :param spin_polarized: magnetic calculation?
    :type spin_polarized: bool
    :param spin_non_collinear: non-collinear or spin-orbit-coupling
    :type spin_non_collinear: bool
    :param spin_orbit_coupling: spin orbit coupling calculation?
    :type spin_orbit_coupling: bool
    :return: number of bands for Wannier90 SCDM
    :rtype: int
    """
    from .upf import get_upf_content, is_soc_pseudo

    reduced_pseudos = reduce_pseudos(pseudos, structure)
    if spin_orbit_coupling:
        composition = structure.get_composition()
        for kind in composition:
            upf = reduced_pseudos[kind]
            upf_content = get_upf_content(upf)
            if not is_soc_pseudo(upf_content):
                raise ValueError("Should use SOC pseudo for SOC calculation")

    num_electrons = get_number_of_electrons(structure, pseudos)
    num_projections = get_number_of_projections(
        structure, pseudos, spin_non_collinear, spin_orbit_coupling
    )
    nspin = 2 if (spin_polarized or spin_non_collinear) else 1
    # TODO check nospin, spin, soc  # pylint: disable=fixme
    if only_valence:
        num_bands = int(0.5 * num_electrons * nspin)
    else:
        # nbands must > num_projections = num_wann
        num_bands = max(
            int(0.5 * num_electrons * nspin * factor),
            int(0.5 * num_electrons * nspin + 4 * nspin),
            int(num_projections * factor),
            int(num_projections + 4 * nspin),
        )
    return num_bands


def get_wannier_number_of_bands_ext(
    structure,
    pseudos,
    external_projectors,
    factor=1.2,
    only_valence=False,
    spin_polarized=False,
    spin_non_collinear: bool = False,
    spin_orbit_coupling: bool = False,
):
    """Estimate number of bands for a Wannier90 calculation.

    :param structure: crystal structure
    :param pseudos: dictionary of pseudopotentials
    :type pseudos: dict of aiida.orm.UpfData
    :param external_projectors: dict of external projectors
    :type external_projectors: dict
    :param only_valence: return only occupied number of badns
    :type only_valence: bool
    :param spin_polarized: magnetic calculation?
    :type spin_polarized: bool
    :param spin_non_collinear: non-collinear or spin-orbit-coupling
    :type spin_non_collinear: bool
    :param spin_orbit_coupling: spin orbit coupling calculation?
    :type spin_orbit_coupling: bool
    :return: number of bands for Wannier90 SCDM
    :rtype: int
    """
    from .upf import get_upf_content, is_soc_pseudo

    reduced_pseudos = reduce_pseudos(pseudos, structure)
    if spin_orbit_coupling:
        composition = structure.get_composition()
        for kind in composition:
            upf = reduced_pseudos[kind]
            upf_content = get_upf_content(upf)
            if not is_soc_pseudo(upf_content):
                raise ValueError("Should use SOC pseudo for SOC calculation")

    num_electrons = get_number_of_electrons(structure, pseudos)
    num_projections = get_number_of_projections_ext(
        structure, external_projectors, spin_non_collinear, spin_orbit_coupling
    )
    nspin = 2 if (spin_polarized or spin_non_collinear) else 1
    # TODO check nospin, spin, soc  # pylint: disable=fixme
    if only_valence:
        num_bands = int(0.5 * num_electrons * nspin)
    else:
        # nbands must > num_projections = num_wann
        num_bands = max(
            int(0.5 * num_electrons * nspin * factor),
            int(0.5 * num_electrons * nspin + 4 * nspin),
            int(num_projections * factor),
            int(num_projections + 4 * nspin),
        )
    return num_bands


def get_number_of_projections(
    structure: orm.StructureData,
    pseudos: ty.Mapping[str, orm.UpfData],
    spin_non_collinear: bool,
    spin_orbit_coupling: ty.Optional[bool] = None,
) -> int:
    """Get number of projections for the structure with the given pseudopotential files.

    Usage:
        nprojs = get_number_of_projections(struct_MgO, {'Mg':UpfData_Mg, 'O':UpfData_O})

    :param structure: crystal structure
    :type structure: aiida.orm.StructureData
    :param pseudos: a dictionary contains orm.UpfData of the structure
    :type pseudos: dict
    :param spin_non_collinear: non-collinear or spin-orbit-coupling
    :type spin_non_collinear: bool
    :return: number of projections
    :rtype: int
    """
    import aiida_pseudo.data.pseudo.upf

    from .upf import get_number_of_projections_from_upf, get_upf_content, is_soc_pseudo

    if not isinstance(structure, orm.StructureData):
        raise ValueError(
            f"The type of structure is {type(structure)}, only aiida.orm.StructureData is accepted"
        )
    if not isinstance(pseudos, ty.Mapping):
        raise ValueError(
            f"The type of pseudos is {type(pseudos)}, only dict is accepted"
        )
    for key, val in pseudos.items():
        if not isinstance(key, str) or not isinstance(
            val, (orm.UpfData, aiida_pseudo.data.pseudo.upf.UpfData)
        ):
            raise ValueError(
                f"The type of <{key}, {val}> in pseudos is <{type(key)}, {type(val)}>, "
                "only <str, aiida.orm.UpfData> type is accepted"
            )

<<<<<<< HEAD
    # e.g. composition = {'Ga': 1, 'As': 1}
    composition = structure.get_composition()

    reduced_pseudos = reduce_pseudos(pseudos, structure)
    if spin_orbit_coupling is None:
        # I use the first pseudo to detect SOCs
        kind = list(composition.keys())[0]
        spin_orbit_coupling = is_soc_pseudo(get_upf_content(reduced_pseudos[kind]))

    tot_nprojs = 0
    for kind in composition:
        upf = reduced_pseudos[kind]
        nprojs = get_number_of_projections_from_upf(upf)
        if spin_non_collinear and not spin_orbit_coupling:
            # For magnetic calculation with non-SOC pseudo, QE will generate
=======
    if spin_orbit_coupling is None:
        # I use the first pseudo to detect SOCs
        kind = structure.get_kind_names()[0]
        spin_orbit_coupling = is_soc_pseudo(get_upf_content(pseudos[kind]))

    tot_nprojs = 0
    for site in structure.sites:
        upf = pseudos[site.kind_name]
        nprojs = get_number_of_projections_from_upf(upf)
        soc = is_soc_pseudo(get_upf_content(pseudos[site.kind_name]))
        if spin_orbit_coupling and not soc:
            # For SOC calculation with non-SOC pseudo, QE will generate
>>>>>>> 805e23be
            # 2 PSWFCs from each one PSWFC in the pseudo
            # For collinear-magnetic calculation, spin up and down will calc
            # seperately, so nprojs do not times 2
            nprojs *= 2
        elif not spin_non_collinear and spin_orbit_coupling:
            # For non-magnetic calculation with SOC pseudo, QE will average
            # the 2 PSWFCs into one
            nprojs //= 2
        tot_nprojs += nprojs

    return tot_nprojs


def get_number_of_projections_ext(
    structure: orm.StructureData,
    external_projectors: dict,
    spin_non_collinear: bool,
    spin_orbit_coupling: bool = False,
) -> int:
    """Get number of projections for the structure with the given projector dict.

    :param structure: crystal structure
    :type structure: aiida.orm.StructureData
    :param projectors: a dictionary contains projector list of the structure
    :type pseudos: dict
    :param spin_non_collinear: non-collinear or spin-orbit-coupling
    :type spin_non_collinear: bool
    :return: number of projections
    :rtype: int
    """
    if not isinstance(structure, orm.StructureData):
        raise ValueError(
            f"The type of structure is {type(structure)}, only aiida.orm.StructureData is accepted"
        )
    # e.g. composition = {'Ga': 1, 'As': 1}
    composition = structure.get_composition()

    # I use the first projector to detect SOCs
    kind = list(composition.keys())[0]
    spin_orbit_coupling_proj = "j" in external_projectors[kind][0]
    if spin_orbit_coupling and not spin_orbit_coupling_proj:
        raise ValueError("Use SOC spin type but non-SOC projectors.")
    if spin_orbit_coupling_proj and not spin_orbit_coupling:
        raise ValueError("Use SOC projectors but non-SOC spin type.")

    tot_nprojs = 0
    for kind in composition:
        nprojs = 0
        for orb in external_projectors[kind]:
            if spin_orbit_coupling:
                nprojs += round(2 * orb["j"]) + 1
            else:
                nprojs += 2 * orb["l"] + 1
        if spin_non_collinear and not spin_orbit_coupling:
            nprojs *= 2
        tot_nprojs += nprojs * composition[kind]

    return tot_nprojs


def get_projections(
    structure: orm.StructureData, pseudos: ty.Mapping[str, orm.UpfData]
):
    """Get wannier90 projection block for the structure with a given pseudopotential files.

    Usage:
        projs = get_projections(struct_MgO, {'Mg':UpfData_Mg, 'O':UpfData_O})

    :param structure: crystal structure
    :type structure: aiida.orm.StructureData
    :param pseudos: a dictionary contains orm.UpfData of the structure
    :type pseudos: dict
    :return: wannier90 projection block
    :rtype: list
    """
    import aiida_pseudo.data.pseudo.upf

    from .upf import get_projections_from_upf

    if not isinstance(structure, orm.StructureData):
        raise ValueError(
            f"The type of structure is {type(structure)}, only aiida.orm.StructureData is accepted"
        )
    if not isinstance(pseudos, ty.Mapping):
        raise ValueError(
            f"The type of pseudos is {type(pseudos)}, only dict is accepted"
        )
    for key, val in pseudos.items():
        if not isinstance(key, str) or not isinstance(
            val, (orm.UpfData, aiida_pseudo.data.pseudo.upf.UpfData)
        ):
            raise ValueError(
                f"The type of <{key}, {val}> in pseudos is <{type(key)}, {type(val)}>, "
                "only <str, aiida.orm.UpfData> type is accepted"
            )

    projections = []
<<<<<<< HEAD
    reduced_pseudos = reduce_pseudos(pseudos, structure)
    # e.g. composition = {'Ga': 1, 'As': 1}
    composition = structure.get_composition()
    for kind in composition:
        upf = reduced_pseudos[kind]
=======

    for kind_name in structure.get_kind_names():
        upf = pseudos[kind_name]
>>>>>>> 805e23be
        projs = get_projections_from_upf(upf)
        projections.extend(projs)
    return projections


def get_number_of_electrons(
    structure: orm.StructureData, pseudos: ty.Mapping[str, orm.UpfData]
) -> float:
    """Get number of electrons for the structure based on pseudopotentials.

    Usage:
        nprojs = get_number_of_electrons(struct_MgO, {'Mg':UpfData_Mg, 'O':UpfData_O})

    :param structure: crystal structure
    :type structure: aiida.orm.StructureData
    :param pseudos: a dictionary contains orm.UpfData of the structure
    :type pseudos: dict
    :return: number of electrons
    :rtype: float
    """
    import aiida_pseudo.data.pseudo.upf

    from .upf import get_number_of_electrons_from_upf

    if not isinstance(structure, orm.StructureData):
        raise ValueError(
            f"The type of structure is {type(structure)}, only aiida.orm.StructureData is accepted"
        )
    if not isinstance(pseudos, ty.Mapping):
        raise ValueError(
            f"The type of pseudos is {type(pseudos)}, only dict is accepted"
        )
    for key, val in pseudos.items():
        if not isinstance(key, str) or not isinstance(
            val, (orm.UpfData, aiida_pseudo.data.pseudo.upf.UpfData)
        ):
            raise ValueError(
                f"The type of <{key}, {val}> in pseudos is <{type(key)}, {type(val)}>, "
                "only <str, aiida.orm.UpfData> type is accepted"
            )

    tot_nelecs = 0
<<<<<<< HEAD
    reduced_pseudos = reduce_pseudos(pseudos, structure)
    # e.g. composition = {'Ga': 1, 'As': 1}
    composition = structure.get_composition()
    for kind in composition:
        upf = reduced_pseudos[kind]
=======

    for site in structure.sites:
        upf = pseudos[site.kind_name]
>>>>>>> 805e23be
        nelecs = get_number_of_electrons_from_upf(upf)
        tot_nelecs += nelecs

    return tot_nelecs


def reduce_pseudos(
    pseudos: ty.Mapping[str, orm.UpfData],
    structure: ty.Optional[orm.StructureData] = None,
):
    """Reduce pseudos from merging kinds with different kind names.

    Considering pseudofamily.get_pseudos may give
    {'Fe0': <UpfData>,
     'Fe1': <UpfData>}
    However the structure.get_composion will give
    {'Fe': 2}
    This function will reduce pseudos to
    {'Fe': <UpfData>}
    """
    
    reduced_pseudos = {}
    if structure is not None:
        for kind in structure.kinds:
            if kind.name not in pseudos:
                raise ValueError(
                    f"{kind.name} do not match the pesudos.\n", pseudos
                )
            if kind.symbol not in reduced_pseudos:
                reduced_pseudos[kind.symbol] = pseudos[kind.name]
            else:
                if reduced_pseudos[kind.symbol].md5 != pseudos[kind.name].md5:
                    raise NotImplementedError(
                        "Same element different pseudos is not implement."
                    )
    else:
        for _, val in pseudos.items():
            if val.element not in reduced_pseudos:
                reduced_pseudos[val.element] = val
            else:
                if val != reduced_pseudos[val.element]:
                    raise NotImplementedError(
                        "Same element different pseudos is not implement."
                    )
    return reduced_pseudos<|MERGE_RESOLUTION|>--- conflicted
+++ resolved
@@ -95,17 +95,6 @@
     pseudo_data.append(load_pseudo_metadata("semicore/pseudo_mix_20231224.json"))
 
     pseudo_orbitals = {}
-<<<<<<< HEAD
-    for element in pseudos:
-        symbol = pseudos[element].element
-        for data in pseudo_data:
-            if data.get(symbol, {}).get("md5", "") == pseudos[element].md5:
-                pseudo_orbitals[element] = data[symbol]
-                break
-        else:
-            raise ValueError(
-                f"Cannot find pseudopotential {symbol} with md5 {pseudos[element].md5}"
-=======
     # pseudos dictionary will contain kinds as keys, which may change
     # e.g. when including Hubbard corrections 'Mn'->'Mn3d'
     for kind in pseudos:
@@ -116,7 +105,6 @@
         else:
             raise ValueError(
                 f"Cannot find pseudopotential {kind} with md5 {pseudos[kind].md5}"
->>>>>>> 805e23be
             )
 
     return pseudo_orbitals
@@ -176,7 +164,6 @@
     return semicore_list
 
 
-<<<<<<< HEAD
 def get_semicore_list_ext(
     structure: orm.StructureData,
     external_projectors: dict,
@@ -256,10 +243,8 @@
     return frozen_list
 
 
-def get_wannier_number_of_bands(
-=======
+
 def get_wannier_number_of_bands(  # pylint: disable=too-many-positional-arguments
->>>>>>> 805e23be
     structure,
     pseudos,
     factor=1.2,
@@ -413,23 +398,10 @@
                 "only <str, aiida.orm.UpfData> type is accepted"
             )
 
-<<<<<<< HEAD
     # e.g. composition = {'Ga': 1, 'As': 1}
     composition = structure.get_composition()
 
     reduced_pseudos = reduce_pseudos(pseudos, structure)
-    if spin_orbit_coupling is None:
-        # I use the first pseudo to detect SOCs
-        kind = list(composition.keys())[0]
-        spin_orbit_coupling = is_soc_pseudo(get_upf_content(reduced_pseudos[kind]))
-
-    tot_nprojs = 0
-    for kind in composition:
-        upf = reduced_pseudos[kind]
-        nprojs = get_number_of_projections_from_upf(upf)
-        if spin_non_collinear and not spin_orbit_coupling:
-            # For magnetic calculation with non-SOC pseudo, QE will generate
-=======
     if spin_orbit_coupling is None:
         # I use the first pseudo to detect SOCs
         kind = structure.get_kind_names()[0]
@@ -442,7 +414,6 @@
         soc = is_soc_pseudo(get_upf_content(pseudos[site.kind_name]))
         if spin_orbit_coupling and not soc:
             # For SOC calculation with non-SOC pseudo, QE will generate
->>>>>>> 805e23be
             # 2 PSWFCs from each one PSWFC in the pseudo
             # For collinear-magnetic calculation, spin up and down will calc
             # seperately, so nprojs do not times 2
@@ -451,7 +422,7 @@
             # For non-magnetic calculation with SOC pseudo, QE will average
             # the 2 PSWFCs into one
             nprojs //= 2
-        tot_nprojs += nprojs
+        tot_nprojs += nprojs 
 
     return tot_nprojs
 
@@ -503,6 +474,53 @@
     return tot_nprojs
 
 
+def get_number_of_projections_ext(
+    structure: orm.StructureData,
+    external_projectors: dict,
+    spin_non_collinear: bool,
+    spin_orbit_coupling: bool = False,
+) -> int:
+    """Get number of projections for the structure with the given projector dict.
+
+    :param structure: crystal structure
+    :type structure: aiida.orm.StructureData
+    :param projectors: a dictionary contains projector list of the structure
+    :type pseudos: dict
+    :param spin_non_collinear: non-collinear or spin-orbit-coupling
+    :type spin_non_collinear: bool
+    :return: number of projections
+    :rtype: int
+    """
+    if not isinstance(structure, orm.StructureData):
+        raise ValueError(
+            f"The type of structure is {type(structure)}, only aiida.orm.StructureData is accepted"
+        )
+    # e.g. composition = {'Ga': 1, 'As': 1}
+    composition = structure.get_composition()
+
+    # I use the first projector to detect SOCs
+    kind = list(composition.keys())[0]
+    spin_orbit_coupling_proj = "j" in external_projectors[kind][0]
+    if spin_orbit_coupling and not spin_orbit_coupling_proj:
+        raise ValueError("Use SOC spin type but non-SOC projectors.")
+    if spin_orbit_coupling_proj and not spin_orbit_coupling:
+        raise ValueError("Use SOC projectors but non-SOC spin type.")
+
+    tot_nprojs = 0
+    for kind in composition:
+        nprojs = 0
+        for orb in external_projectors[kind]:
+            if spin_orbit_coupling:
+                nprojs += round(2 * orb["j"]) + 1
+            else:
+                nprojs += 2 * orb["l"] + 1
+        if spin_non_collinear and not spin_orbit_coupling:
+            nprojs *= 2
+        tot_nprojs += nprojs * composition[kind]
+
+    return tot_nprojs
+
+
 def get_projections(
     structure: orm.StructureData, pseudos: ty.Mapping[str, orm.UpfData]
 ):
@@ -540,17 +558,11 @@
             )
 
     projections = []
-<<<<<<< HEAD
     reduced_pseudos = reduce_pseudos(pseudos, structure)
     # e.g. composition = {'Ga': 1, 'As': 1}
     composition = structure.get_composition()
     for kind in composition:
         upf = reduced_pseudos[kind]
-=======
-
-    for kind_name in structure.get_kind_names():
-        upf = pseudos[kind_name]
->>>>>>> 805e23be
         projs = get_projections_from_upf(upf)
         projections.extend(projs)
     return projections
@@ -593,17 +605,11 @@
             )
 
     tot_nelecs = 0
-<<<<<<< HEAD
     reduced_pseudos = reduce_pseudos(pseudos, structure)
     # e.g. composition = {'Ga': 1, 'As': 1}
     composition = structure.get_composition()
     for kind in composition:
         upf = reduced_pseudos[kind]
-=======
-
-    for site in structure.sites:
-        upf = pseudos[site.kind_name]
->>>>>>> 805e23be
         nelecs = get_number_of_electrons_from_upf(upf)
         tot_nelecs += nelecs
 
